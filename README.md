--- conflicted
+++ resolved
@@ -2,11 +2,7 @@
 PyTorch implementation of Deep Dream.
 
 ## Example
-<<<<<<< HEAD
 `python3 deep_dream.py --image_path images/supermarket.jpg`
-=======
-`$ python3 deep_dream.py --image_path images/supermarket.jpg --guide_image images/dog.jpg`
->>>>>>> c1002dbb
 <p align="center">
     <img src="outputs/output_supermarket.jpg" width="512"\>
 </p>
